/* Future TimeSteward API goals:
 *
 * – groups
 * I made up API functions for this before, but I'm not sure they were perfect.
 * We can use RowId's for group ids, but what kinds of things can be stored IN a group? Previously I said only RowId's could, which doesn't seem ideal. I think it would work to allow anything hashable. That would basically make a group behave like a HashSet. But then, why not make it behave like a HashMap instead? But accessor itself already behaves like a HashMap over RowId's – the essential thing groups do is to allow iterating particular subsets of that HashMap.
 *
 * – conveniences for serializing snapshots (not sure what)
 *
 * – be able to construct a new TimeSteward from any snapshot
 * Issues: should snapshots expose the predictors? Also, the predictors can't be serialized. So you'd probably actually have to construct a TimeSteward from snapshot + predictors. This requires a way to iterate all fields (and group data if we add groups) in a snapshot, which is similar to the previous 2 items (iterating the whole set, which is a special case of iterating a subset; and serializing requires you to iterate everything as well)
 *
 * – parallelism support for predictors and events
 * When an event or predictor gets invalidated while it is still running, it would be nice for it to save time by exiting early.
 * Moreover, it would probably be more efficient to discard invalidated fields than to preserve them for predictors/events that are in process. The natural way for the accessors to handle this is to have get() return None, which would mean that you can never safely unwrap() the result. We could provide a "unwrap or return" macro.
 *
 * – Optimization features
 * one possibility: user can provide a function FieldId->[(PredictorId, RowId)] that lists predictors you KNOW will be invalidated by a change to that field, then have that predictor run its get() calls with an input called "promise_inferred" or something so that we don't spend time and memory recording the dependency
 * another: a predictor might have a costly computation to find the exact time of a future event, which it won't need to do if it gets invalidated long before that time comes. For that, we can provide a defer_until(time) method
 *
 *
 * */

#![feature(unboxed_closures, fn_traits)]
#![feature (plugin, custom_derive)]
#![plugin (serde_macros)]
// #![plugin (quickcheck_macros)]

extern crate rand;
extern crate polynomial;
extern crate nalgebra;
extern crate roots;
#[macro_use]
extern crate glium;
extern crate serde;
extern crate serde_json;
extern crate bincode;
#[cfg (test)]
extern crate quickcheck;

use std::collections::HashMap;
use std::hash::{Hash, Hasher, SipHasher};
use std::any::Any;
use std::sync::Arc;
use std::cell::RefCell;
use std::cmp::Ordering;
use std::fmt;
use std::borrow::Borrow;
use std::marker::PhantomData;
use rand::{Rng, ChaChaRng, SeedableRng};
use serde::{Serialize, Serializer, Deserialize};
use serde::ser::Error;
use serde::de;

mod insert_only;

// TODO check whether hashes in rust vary by CPU endianness?
// Answer: they do, so maybe stop using Hash for this sometime
// ( https://doc.rust-lang.org/std/hash/trait.Hasher.html
// "represents the ability to hash an arbitrary stream of bytes").
#[derive (Copy, Clone, PartialEq, Eq, PartialOrd, Ord, Hash, Debug, Serialize, Deserialize)]
pub struct DeterministicRandomId {
  data: [u64; 2],
}
pub struct SiphashIdGenerator {
  data: [SipHasher; 2],
}
impl Hasher for SiphashIdGenerator {
  fn finish(&self) -> u64 {
    panic!("Hack: this is actually for generating DeterministicRandomId, not 64-bit")
  }
  fn write(&mut self, bytes: &[u8]) {
    self.data[0].write(bytes);
    self.data[1].write(bytes);
  }
  // TODO: should we implement the others for efficiency?
}
impl SiphashIdGenerator {
  fn generate(&self) -> DeterministicRandomId {
    DeterministicRandomId { data: [self.data[0].finish(), self.data[1].finish()] }
  }
  fn new() -> SiphashIdGenerator {
    SiphashIdGenerator {
      data: [SipHasher::new_with_keys(0xb82a9426fd1a574f, 0x9d9d5b703dcb1bcc),
             SipHasher::new_with_keys(0x03e0d6037ff980a4, 0x65b790a0825b83bd)],
    }
  }
}
impl DeterministicRandomId {
  pub fn new<T: Hash>(data: &T) -> DeterministicRandomId {
    let mut s = SiphashIdGenerator::new();
    data.hash(&mut s);
    s.generate()
  }
}
impl fmt::Display for DeterministicRandomId {
  fn fmt(&self, f: &mut fmt::Formatter) -> fmt::Result {
    write!(f, "id:{:016x}{:016x}", self.data[0], self.data[1])
  }
}


// Database analogy: time stewards kind of contain a database table.
// Rows' ids are special; there isn't an "id" column.
// Row ids are random 128 bit ids.
// Rows aren't explicitly inserted and deleted.
// Only the existence or nonexistence of a (row, column) pair
// -- a field -- is meaningful.
// Generally, space usage is proportional to the number of
// existent fields.  For example, a row with only one existent field
// only takes up the space of one field.

pub type RowId = DeterministicRandomId;
type TimeId = DeterministicRandomId;

#[derive (Copy, Clone, PartialEq, Eq, PartialOrd, Ord, Hash, Debug, Serialize, Deserialize)]
pub struct ColumnId(u64);

#[derive (Copy, Clone, PartialEq, Eq, PartialOrd, Ord, Hash, Debug, Serialize, Deserialize)]
pub struct PredictorId(u64);


pub trait Column {
  type FieldType: Any + Send + Sync + Serialize + Deserialize;// = Self;

  /**
  Returns a constant identifier for the type, which must be 64 bits of random data.
  
  Thanks to the [birthday problem](https://en.wikipedia.org/wiki/Birthday_problem), this would have a >1% chance of a collision with a mere 700 million Column implementors. I don't think we need to worry about this. 128 bit IDs are necessary for rows, because computers can generate billions of them easily, but this isn't the same situation.
  
  It might seem desirable to default to a hash of the TypeId of Self, for the convenience of some implementations. However, Rust does not guarantee that the TypeId remains the same across different compilations or different compiler versions. And it certainly doesn't remain the same when you add or remove types from your code, which would be desirable for compatibility between different versions of your program. Also, the Rust interface for getting the TypeId is currently unstable. Using an explicit constant is simply better.
  
  TODO: change this into an associated constant once associated constants become stable.
  */
  fn column_id() -> ColumnId;

  /**
  Implementors MAY return true if first and second are indistinguishable.
  
  This is labeled "unsafe" because imperfect implementations can easily cause nondeterminism in the TimeSteward. Using the default is fine, and implementing it is only an optimization. Don't implement this unless you know what you're doing.

  This is similar to requiring FieldType to be PartialEq, but with an important difference. PartialEq only requires the comparison to be an equivalence relation, but does NOT require that (first == second) guarantee that there is no observable difference between the values. Therefore, trusting arbitrary implementations of PartialEq would be unsafe (in the sense that it would allow the TimeSteward to behave non-deterministically).

  TODO: perhaps we can create default implementations of this for POD types.
  TODO: can we create automated tests for implementations of this function?
  */
  fn guaranteed_equal__unsafe(_: &Self::FieldType, _: &Self::FieldType) -> bool {
    false
  }
}

macro_rules! use_default_equality__unsafe {
  () => {
    fn guaranteed_equal__unsafe(first: &Self::FieldType, second: &Self::FieldType) -> bool {
      first == second
    }
  };
}


#[derive (Copy, Clone, PartialEq, Eq, Hash, Debug, Serialize, Deserialize)]
pub struct FieldId {
  row_id: RowId,
  column_id: ColumnId,
}
impl FieldId {
  pub fn new(row_id: RowId, column_id: ColumnId) -> FieldId {
    FieldId {
      row_id: row_id,
      column_id: column_id,
    }
  }
}

// I'm not sure exactly what synchronization properties we will need for these callbacks,
// so I'm requiring both Send and Sync for now to future-proof them.
// Serialize is required for synchronization checking.
// Serialize + Deserialize is needed for fiat events in order to transmit them.
// Clone makes things easier for crossverified time stewards, and
//   shouldn't be too hard for a Serialize + Deserialize type.
// I don't have plans to use Deserialize for other events/predictors,
// but it's possible that I might, so I included it for more future-proofing.
// I'm not sure if 'static is strictly necessary, but it makes things easier, and
// wanting a non-'static callback (which still must live at least as long as the TimeSteward)
// seems like a very strange situation.
<<<<<<< HEAD
pub trait EventFn <B: Basics>: Send + Sync + Clone + Serialize + Deserialize + 'static {
  fn call <M: Mutator <B>> (&self, mutator: &mut M);
}
pub trait PredictorFn <B: Basics>: Send + Sync + Clone + Serialize + Deserialize + 'static {
  fn call <PA: PredictorAccessor <B>> (&self, accessor: &mut PA, id: RowId);
=======
pub trait EventFn <B: Basics>: Send + Sync + Serialize + Deserialize + 'static {
  fn call<M: Mutator<B>>(&self, mutator: &mut M);
}
pub trait PredictorFn <B: Basics>: Send + Sync + Serialize + Deserialize + 'static {
  fn call<M: PredictorAccessor<B>>(&self, mutator: &mut M, id: RowId);
>>>>>>> c5f596e9
}

macro_rules! time_steward_predictor {
  ($B: ty, struct $name: ident [$($generic_parameters:tt)*]=[$($specific_parameters:ty),*] {$($field_name: ident: $field_type: ty = $field_value: expr),*} , | &$self_name: ident, $accessor_name: ident, $row_name: ident | $contents: expr) => {{
    #[derive (Clone, Serialize, Deserialize)]
    struct $name <$($generic_parameters)*> {$($field_name: $field_type),*}
    impl<$($generic_parameters)*> $crate::PredictorFn <$B> for $name<$($specific_parameters),*> {
      fn call <P: $crate::PredictorAccessor <$B>> (&$self_name, $accessor_name: &mut P, $row_name: RowId) {
        $contents
      }
    }
    $name::<$($specific_parameters),*> {$($field_name: $field_value),*}
  }};
  ($B: ty, struct $name: ident {$($field_name: ident: $field_type: ty = $field_value: expr),*}, | &$self_name: ident, $accessor_name: ident, $row_name: ident | $contents: expr) => {
    time_steward_predictor! ($B, struct $name []=[] {$($field_name :$field_type = $field_value)*}, | & $self_name, $accessor_name, $row_name | $contents)
  };
}

macro_rules! time_steward_event {
  ($B: ty, struct $name: ident [$($generic_parameters:tt)*]=[$($specific_parameters:ty),*] {$($field_name: ident: $field_type: ty = $field_value: expr),*}, | &$self_name: ident, $mutator_name: ident | $contents: expr) => {{
    #[derive (Clone, Serialize, Deserialize)]
    struct $name <$($generic_parameters)*> {$($field_name: $field_type),*}
    impl<$($generic_parameters)*> $crate::EventFn <$B> for $name<$($specific_parameters),*> {
      fn call <M: $crate::Mutator <$B>> (&$self_name, $mutator_name: &mut M) {
        $contents
      }
    }
    $name::<$($specific_parameters),*> {$($field_name: $field_value),*}
  }};
  ($B: ty, struct $name: ident {$($field_name: ident: $field_type: ty = $field_value: expr),*}, | &$self_name: ident, $mutator_name: ident | $contents: expr) => {
    time_steward_event! ($B, struct $name []=[] {$($field_name :$field_type = $field_value)*}, | & $self_name, $mutator_name | $contents)
  };

}

macro_rules! time_steward_predictor_from_generic_fn {
  ($B: ty, struct $name: ident, $function_name: ident) => {
    time_steward_predictor! ($B, struct $name {}, | &self, accessor, id | {
      $function_name (accessor, id)
    })
  }
}

/**
This is intended to be implemented on an empty struct. Requiring Clone etc. is a hack to work around [a compiler weakness](https://github.com/rust-lang/rust/issues/26925).
*/
pub trait Basics: Clone + Send + Sync + Serialize + Deserialize + 'static {
  type Time: Clone + Ord + Send + Sync + Serialize + Deserialize;
  type Constants: Clone + Send + Sync + Serialize + Deserialize;
}
pub type ExtendedTime<B: Basics> = GenericExtendedTime<B::Time>;

type IterationType = u32;
#[derive (Clone, PartialEq, Eq, PartialOrd, Ord, Hash, Debug, Serialize, Deserialize)]
pub struct GenericExtendedTime<Base: Ord> {
  base: Base,
  iteration: IterationType,
  id: TimeId,
}

pub type StewardRc<T> = Arc<T>;
pub type FieldRc = StewardRc<Any>;

// Note: in the future, we expect we might use a custom hash table type that knows it can rely on DeterministicRandomId to already be random, so we don't need to hash it again. This also applies to FieldId, although there may be some complications in that case.
// (for now, we need to be able to hash full siphash ids to create other siphash ids.)
// ( Also -- do we ever try to hash GenericExtendedTime with id of 0 from beginning_of_moment.... )
// impl Hash for DeterministicRandomId {
//  fn hash<H: Hasher>(&self, state: &mut H) {
//    self.data[0].hash(state);
//  }
// }
// impl<Base: BaseTime> Hash for GenericExtendedTime<Base> {
//  fn hash<H: Hasher>(&self, state: &mut H) {
//    self.id.hash(state);
//  }
// }

fn unwrap_field<'a, C: Column>(field: &'a FieldRc) -> &'a C::FieldType {
  field.downcast_ref::<C::FieldType>().expect("a field had the wrong type for its column").borrow()
}

pub trait Accessor<B: Basics> {
  fn generic_data_and_extended_last_change(&self,
                                           id: FieldId)
                                           -> Option<(&FieldRc, &ExtendedTime<B>)>;
  fn data_and_extended_last_change<C: Column>(&self,
                                              id: RowId)
                                              -> Option<(&C::FieldType, &ExtendedTime<B>)> {
    self.generic_data_and_extended_last_change(FieldId::new(id, C::column_id()))
        .map(|pair| (unwrap_field::<C>(pair.0), pair.1))
  }
  fn data_and_last_change<C: Column>(&self, id: RowId) -> Option<(&C::FieldType, &B::Time)> {
    self.generic_data_and_extended_last_change(FieldId::new(id, C::column_id()))
        .map(|pair| (unwrap_field::<C>(pair.0), &pair.1.base))
  }
  fn get<C: Column>(&self, id: RowId) -> Option<&C::FieldType> {
    self.generic_data_and_extended_last_change(FieldId::new(id, C::column_id()))
        .map(|p| unwrap_field::<C>(p.0))
  }
  fn last_change<C: Column>(&self, id: RowId) -> Option<&B::Time> {
    self.generic_data_and_extended_last_change(FieldId::new(id, C::column_id())).map(|p| &p.1.base)
  }
  fn constants(&self) -> &B::Constants;

  /**
  In general, predictions may NOT depend on the time the predictor is called.
  However, in some cases, you may want to have a predictor that does something like
  "predict an event to happen at the beginning of any minute", which isn't technically
  time-dependent – but if you did it in a time-independent way, you'd have to predict
  infinitely many events. Unsafe_now() is provided to enable you to only compute one of them.
  
  When you call unsafe_now() in a predictor, you promise that you will
  make the SAME predictions for ANY given return value of unsafe_now(), UNLESS:
  1. The return value is BEFORE the last change time of any of the fields you access, or
  2. You predict an event, and the return value is AFTER that event.
  
  This function is provided by Accessor rather than PredictorAccessor so that functions can be generic in whether they are used in a predictor or not.
  */
  fn unsafe_now(&self) -> &B::Time;
}

pub trait MomentaryAccessor<B: Basics>: Accessor<B> {
  fn now(&self) -> &B::Time {
    self.unsafe_now()
  }
}

pub trait Mutator<B: Basics>: MomentaryAccessor<B> + Rng {
  fn extended_now(&self) -> &ExtendedTime<B>;
  fn set<C: Column>(&mut self, id: RowId, data: Option<C::FieldType>);
  fn gen_id(&mut self) -> RowId;
  fn underlying_rng_unsafe(&mut self) -> &mut EventRng;
}
pub trait PredictorAccessor<B: Basics>: Accessor<B> {
  fn predict_at_time<E: EventFn<B>>(&mut self, time: B::Time, event: E);

  ///A specific use of unsafe_now() that is guaranteed to be safe
  fn predict_immediately<E: EventFn<B>>(&mut self, event: E) {
    let time = self.unsafe_now().clone();
    self.predict_at_time(time, event)
  }
}
pub type SnapshotEntry<'a, B: Basics> = (FieldId, (&'a FieldRc, &'a ExtendedTime<B>));
// where for <'a> & 'a Self: IntoIterator <Item = SnapshotEntry <'a, B>>
pub trait Snapshot<B: Basics>: MomentaryAccessor<B> {
  fn num_fields(&self) -> usize;
// with slightly better polymorphism we could do this more straightforwardly
// type Iter<'a>: Iterator<(FieldId, (&'a FieldRc, &'a ExtendedTime<B>))>;
// fn iter (&self)->Iter;
}

pub struct FiatSnapshot<B: Basics> {
  now: B::Time,
  constants: StewardRc<B::Constants>,
  fields: HashMap<FieldId, (FieldRc, ExtendedTime<B>)>,
}
impl<B: Basics> Accessor<B> for FiatSnapshot<B> {
  fn generic_data_and_extended_last_change(&self,
                                           id: FieldId)
                                           -> Option<(&FieldRc, &ExtendedTime<B>)> {
    self.fields.get(&id).map(|pair| (&pair.0, &pair.1))
  }
  fn constants(&self) -> &B::Constants {
    self.constants.borrow()
  }
  fn unsafe_now(&self) -> &B::Time {
    &self.now
  }
}
impl<B: Basics> MomentaryAccessor<B> for FiatSnapshot<B> {}
impl<B: Basics> Snapshot<B> for FiatSnapshot<B> {
  fn num_fields(&self) -> usize {
    self.fields.len()
  }
}
use std::collections::hash_map;
pub struct FiatSnapshotIter<'a, B: Basics>(hash_map::Iter<'a, FieldId, (FieldRc, ExtendedTime<B>)>);
impl<'a, B: Basics> Iterator for FiatSnapshotIter<'a, B> {
  type Item = (FieldId, (& 'a FieldRc, & 'a ExtendedTime <B>));
  fn next(&mut self) -> Option<Self::Item> {
    (self.0).next().map(|(id, stuff)| (id.clone(), (&stuff.0, &stuff.1)))
  }
  fn size_hint(&self) -> (usize, Option<usize>) {
    self.0.size_hint()
  }
}
impl<'a, B: Basics> IntoIterator for &'a FiatSnapshot<B> {
  type Item = (FieldId, (& 'a FieldRc, & 'a ExtendedTime <B>));
  type IntoIter = FiatSnapshotIter <'a, B>;
  fn into_iter(self) -> Self::IntoIter {
    FiatSnapshotIter(self.fields.iter())
  }
}


pub struct SerializationTable<S: Serializer>(HashMap<ColumnId,
                                                     fn(&FieldRc, &mut S) -> Result<(), S::Error>>);
pub struct SerializationField<'a, 'b, Hack: Serializer + 'b>(ColumnId,
                                                             &'a FieldRc,
                                                             &'b SerializationTable<Hack>);
impl<'a, 'b, Hack: Serializer> Serialize for SerializationField<'a, 'b, Hack> {
  fn serialize<'c, S: Serializer + 'b>(&'c self, serializer: &mut S) -> Result<(), S::Error> {
    // assert!(TypeId::of::<S>() == TypeId::of::<Hack>(), "hack: this can only actually serialize for the serializer it has tables for");
    let table = unsafe {
      std::mem::transmute::<&'b SerializationTable<Hack>, &'b SerializationTable<S>>(self.2)
    };
    match (table.0).get(&self.0) {
      None => {
        Err(S::Error::custom(format!("Attempt to serialize field from uninitialized column \
                                      {:?}; did you forget to initialize all the columns from \
                                      your own code and/or the libraries you're using?",
                                     self.0)))
      }
      Some(function) => function(self.1, serializer),
    }
  }
}

pub fn deserialize_column<B: Basics, C: Column, M: de::MapVisitor>
  (visitor: &mut M)
   -> Result<(FieldRc, ExtendedTime<B>), M::Error> {
  let (data, time) = try!(visitor.visit_value::<(C::FieldType, ExtendedTime<B>)>());
  Ok((StewardRc::new(data), time))
}

pub fn serialize_column<C: Column, S: Serializer>(field: &FieldRc,
                                                  serializer: &mut S)
                                                  -> Result<(), S::Error> {
  try!(field.downcast_ref::<C::FieldType>()
            .expect("a field had the wrong type for its column")
            .serialize(serializer));
  Ok(())
}

#[macro_export]
macro_rules! __time_steward_insert_deserialization_function {
  ($column: ty, $B: ty, $M: ty, $table: ident) => {
    $table.insert (<$column as $crate::Column>::column_id(), $crate::deserialize_column::<$B, $column, $M>);
  }
}

#[macro_export]
macro_rules! __time_steward_insert_serialization_function {
  ($column: ty, $S: ty, $table: ident) => {
    $table.0.insert (<$column as $crate::Column>::column_id(), $crate::serialize_column::<$column, $S>);
  }
}

#[macro_export]
macro_rules! for_these_columns {
  ($macro_name: ident {Column, $($macro_arguments:tt)*}, $column: ty $(, $more_columns:tt)*) => {{
    $macro_name! {$column, $($macro_arguments)*};
    for_these_columns! {$macro_name {Column, $($macro_arguments)*}, $($more_columns:tt,)*}
  }};
  ($macro_name: ident {Column, $($macro_arguments:tt)*},) => {{}};
  ($macro_name: ident {Column, $($macro_arguments:tt)*}) => {{}};
}

#[macro_export]
macro_rules! make_snapshot_serde_functions {
($serialize_snapshot_name: ident, $deserialize_snapshot_name: ident) => {

use serde as __time_steward_make_snapshot_serde_functions_impl_serde;

pub fn $serialize_snapshot_name <'a, B: $crate::Basics, Shot: $crate::Snapshot <B>, S: __time_steward_make_snapshot_serde_functions_impl_serde::Serializer> (snapshot: & 'a Shot, serializer: &mut S)->Result <(), S::Error> where B::Time: __time_steward_make_snapshot_serde_functions_impl_serde::Serialize, & 'a Shot: IntoIterator <Item = $crate::SnapshotEntry <'a, B>>  {
  use std::collections::HashMap;
  use serde::Serialize;
  let mut table = $crate::SerializationTable (HashMap::new());
  for_all_columns! (__time_steward_insert_serialization_function {Column, S, table});
  
  try! (snapshot.now().serialize (serializer));
  try! (snapshot.constants().serialize (serializer));
  let mut state = try!(serializer.serialize_map(Some (snapshot.num_fields())));
  for (id, (data, changed)) in snapshot {
    try! (serializer.serialize_map_key (&mut state, id));
    try! (serializer.serialize_map_value (&mut state, (& $crate::SerializationField (id.column_id, & data, & table), changed)));
  };
  serializer.serialize_map_end (state)
}

mod __time_steward_make_snapshot_serde_functions_impl {
use std::collections::HashMap;
use serde;
use std::marker::PhantomData;

pub type DeserializationTable <B: $crate::Basics, M: serde::de::MapVisitor> = HashMap<$crate::ColumnId, fn (&mut M)->Result <($crate::FieldRc, $crate::ExtendedTime <B>), M::Error>>;
pub struct SerdeMapVisitor <B: $crate::Basics> {
  marker: PhantomData<$crate::FiatSnapshot <B >>
}
pub struct DeserializedMap <B: $crate::Basics> {
  pub data: HashMap<$crate::FieldId, ($crate::FieldRc, $crate::ExtendedTime<B>)>,
}
impl<B: $crate::Basics> serde::Deserialize for DeserializedMap <B> {
  fn deserialize <D> (_: &mut D)->Result <Self, D::Error> where D: serde::Deserializer {
    panic!("I believe that Visitor::Value requiring Deserialize is bogus, so this panic will never occur.")
  }
}


impl<B: $crate::Basics> SerdeMapVisitor<B> {
  pub fn new() -> Self {
    SerdeMapVisitor {
      marker: PhantomData
    }
  }
}
impl<B: $crate::Basics>  serde::de::Visitor for SerdeMapVisitor<B>
{
  type Value = DeserializedMap <B>;
  fn visit_map<M>(&mut self, mut visitor: M) -> Result<Self::Value, M::Error>
    where M: serde::de::MapVisitor
  {
    let mut table: DeserializationTable <B, M> = DeserializationTable::<B, M>::new();
    super::__time_steward_make_snapshot_serde_functions_impl_populate_table:: <B, M> (&mut table);
    
    let mut fields = HashMap::with_capacity(visitor.size_hint().0); 
    
    use serde::Error;
    while let Some (key) = try!(visitor.visit_key::<$crate::FieldId>()) {
      fields.insert (key, match table.get(& key.column_id) {
        None => return Err (M::Error::custom (format! ("Attempt to deserialize field from uninitialized column {:?}; Maybe you're trying to load a snapshot from a different version of your program? Or did you forget to initialize all the columns from your own code and/or the libraries you're using?", key. column_id))),
        Some (function) => try! (function (&mut visitor)),
      });
    }

    try!(visitor.end());
    Ok(DeserializedMap {data: fields})
  }
}

}


fn __time_steward_make_snapshot_serde_functions_impl_populate_table <B: $crate::Basics, M: __time_steward_make_snapshot_serde_functions_impl_serde::de::MapVisitor> (table: &mut __time_steward_make_snapshot_serde_functions_impl::DeserializationTable <B, M>) {
    for_all_columns! (__time_steward_insert_deserialization_function {Column, B, M, table});

}

fn $deserialize_snapshot_name <B: $crate::Basics, D: __time_steward_make_snapshot_serde_functions_impl_serde::Deserializer> (deserializer: &mut D)->Result <$crate::FiatSnapshot <B>, D::Error> {
  use serde::{Deserialize};
  Ok ($crate::FiatSnapshot {
    now: try! (B::Time::deserialize (deserializer)),
    constants: StewardRc::new (try! (B::Constants::deserialize (deserializer))),
    fields: try! (deserializer.deserialize_map(__time_steward_make_snapshot_serde_functions_impl ::SerdeMapVisitor::<B>::new())). data,
  })
}

}}




#[derive (Copy, Clone, PartialEq, Eq, Debug)]
pub enum FiatEventOperationError {
  InvalidInput,
  InvalidTime,
}

// This exists to support a variety of time stewards
// along with allowing BaseTime to be dense (e.g. a
// rational number rather than an integer).
// It is an acceptable peculiarity that even for integer times,
// After(2) < Before(3).
// #[derive (Copy, Clone, PartialEq, Eq, Hash)]
#[derive (Clone, PartialEq, Eq)]
pub enum ValidSince<BaseTime> {
  TheBeginning,
  Before(BaseTime),
  After(BaseTime),
}

impl<T: Ord> Ord for ValidSince<T> {
  fn cmp(&self, other: &Self) -> Ordering {
    match (self, other) {
      (&ValidSince::TheBeginning, &ValidSince::TheBeginning) => Ordering::Equal,
      (&ValidSince::TheBeginning, _) => Ordering::Less,
      (_, &ValidSince::TheBeginning) => Ordering::Greater,
      (&ValidSince::Before(ref something),
       &ValidSince::Before(ref anything)) => something.cmp(anything),
      (&ValidSince::After(ref something),
       &ValidSince::After(ref anything)) => something.cmp(anything),
      (&ValidSince::Before(ref something),
       &ValidSince::After(ref anything)) => {
        if something <= anything {
          Ordering::Less
        } else {
          Ordering::Greater
        }
      }
      (&ValidSince::After(ref something),
       &ValidSince::Before(ref anything)) => {
        if something < anything {
          Ordering::Less
        } else {
          Ordering::Greater
        }
      }
    }
  }
}
impl<T> PartialEq<T> for ValidSince<T> {
  fn eq(&self, _: &T) -> bool {
    false
  }
}

impl<T: Ord> PartialOrd<T> for ValidSince<T> {
  fn partial_cmp(&self, other: &T) -> Option<Ordering> {
    Some(match self {
      &ValidSince::TheBeginning => Ordering::Less,
      &ValidSince::Before(ref something) => {
        if something <= other {
          Ordering::Less
        } else {
          Ordering::Greater
        }
      }
      &ValidSince::After(ref something) => {
        if something < other {
          Ordering::Less
        } else {
          Ordering::Greater
        }
      }
    })
  }
}
impl<T: Ord> PartialOrd for ValidSince<T> {
  fn partial_cmp(&self, other: &Self) -> Option<Ordering> {
    Some(self.cmp(other))
  }
}
// impl <T: Ord> PartialOrd <ValidSince <T>> for T {
//  fn partial_cmp (&self, other: & ValidSince <T>)->Option <Ordering> {
//    Some (other.partial_cmp (self).unwrap().reverse());
//  }
// }

pub trait TimeStewardSettings <B: Basics> {
  fn new() -> Self;
  fn insert_predictor<P: PredictorFn<B>>(&mut self,
                                         predictor_id: PredictorId,
                                         column_id: ColumnId,
                                         function: P);
}

pub trait TimeSteward <B: Basics> {
  type Snapshot: Snapshot <B>;
  type Settings: TimeStewardSettings <B>;

  /**
  You are allowed to call snapshot_before(), insert_fiat_event(),
  and erase_fiat_event() for times >= valid_since().
  
  TimeSteward implementors are permitted, but not required, to discard old data in order to save memory. This may make the TimeSteward unusable at some points in its history.
  
  All implementors must obey certain restrictions on how other TimeSteward methods may change the result of valid_since(). Implementors may have their own methods that can alter this in customized ways, which should be documented with those individual methods.
  */
  fn valid_since(&self) -> ValidSince<B::Time>;

  /**
  Creates a new, empty TimeSteward.
  
  new_empty().valid_since() must equal TheBeginning.
  */
  fn new_empty(constants: B::Constants, settings: Self::Settings) -> Self;

  /**
  Creates a new TimeSteward from a snapshot.
  
  from_snapshot().valid_since() must equal Before(snapshot.now()),
  and must never go lower than that.
  */
  fn from_snapshot<'a, S: Snapshot<B>>(snapshot: &'a S, settings: Self::Settings) -> Self
    where &'a S: IntoIterator<Item = SnapshotEntry<'a, B>>;


  /**
  Inserts a fiat event at some point in the history.
  
  If time < valid_since(), this does nothing and returns Err(InvalidTime). If there is already a fiat event with the same time and distinguisher, this does nothing and returns Err(InvalidInput). Otherwise, it inserts the event and returns Ok.
  
  steward.insert_fiat_event(time, _) must not return InvalidTime if time > steward.valid_since().
  steward.insert_fiat_event() may not change steward.valid_since().
  */
  fn insert_fiat_event<E: EventFn<B>>(&mut self,
                                      time: B::Time,
                                      id: DeterministicRandomId,
                                      event: E)
                                      -> Result<(), FiatEventOperationError>;

  /**
  Erases a fiat event that has been inserted previously.
  
  If time < valid_since(), this does nothing and returns Err(InvalidTime). If there is no fiat event with the specified time and distinguisher, this does nothing and returns Err(InvalidInput). Otherwise, it erases the event and returns Ok.
  
  steward.erase_fiat_event(time, _) must not return InvalidTime if time > steward.valid_since().
  steward.erase_fiat_event() may not change steward.valid_since().
  */
  fn erase_fiat_event(&mut self,
                      time: &B::Time,
                      id: DeterministicRandomId)
                      -> Result<(), FiatEventOperationError>;

  /** Returns a "snapshot" into the TimeSteward.
  
  The snapshot is guaranteed to be valid and unchanging for the full lifetime of the TimeSteward. It is specific to both the time argument, and the current collection of fiat events. Callers may freely call mutable methods of the same TimeSteward after taking a snapshot, without changing the contents of the snapshot.
  
  Each TimeSteward implementor determines exactly how to provide these guarantees. Implementors should provide individual guarantees about the processor-time bounds of snapshot operations.
  
  steward.snapshot_before(time) must return Some if time > steward.valid_since().
  steward.snapshot_before(time) may not increase steward.valid_since() beyond Before(time).
  */
  fn snapshot_before(&mut self, time: &B::Time) -> Option<Self::Snapshot>;
}


// TODO: everything between here and the modules at the bottom are implementation details that should be moved into a different file


// #[derive (Clone)]
// enum Prediction<B: Basics, E> {
//   Nothing,
//   Immediately(E),
//   At(B::Time, E),
// }

// type Event<M> = StewardRc<for<'d> Fn(&'d mut M)>;
// type PredictorFn<B: Basics, M: Mutator<B>, PA: PredictorAccessor<B>> =
//  StewardRc<for<'b, 'c> Fn(&'b mut PA, RowId) -> Prediction<B, Event<M>>>;


type EventRng = ChaChaRng;
fn generator_for_event(id: TimeId) -> EventRng {
  EventRng::from_seed(&[(id.data[0] >> 32) as u32,
                        (id.data[0] & 0xffffffff) as u32,
                        (id.data[1] >> 32) as u32,
                        (id.data[1] & 0xffffffff) as u32])
}

macro_rules! make_dynamic_callbacks {

($M: ident, $PA: ident, $DynamicEventFn: ident, $DynamicPredictorFn: ident, $DynamicPredictor: ident, $StandardSettings: ident) => {

mod __time_steward_make_dynamic_callbacks_impl {

use $crate::{Basics, EventFn, PredictorFn, RowId, ColumnId, PredictorId, StewardRc, TimeStewardSettings};
use std::collections::HashMap;
use std::marker::PhantomData;

pub struct DynamicEventFn <B: Basics, E: EventFn <B>> (E, PhantomData <B>);
pub struct DynamicPredictorFn <B: Basics, P: PredictorFn <B>> (P, PhantomData <B>);

impl<B: Basics, E: EventFn <B>> DynamicEventFn <B, E> {
  pub fn new (event: E)->Self {DynamicEventFn (event, PhantomData)}
}
impl<B: Basics, P: PredictorFn <B>> DynamicPredictorFn <B, P> {
  pub fn new (predictor: P)->Self {DynamicPredictorFn (predictor, PhantomData)}
}

impl<'a, 'b, B: Basics, E: EventFn <B>> Fn <(& 'a mut super::$M <'b, B>,)> for DynamicEventFn <B, E> {
  extern "rust-call" fn call (&self, arguments: (& 'a mut super::$M <'b, B>,)) {
    self.0.call (arguments.0)
  }
}
impl<'a, 'b, B: Basics, P: PredictorFn <B>> Fn <(& 'a mut super::$PA <'b, B>, RowId)> for DynamicPredictorFn <B, P> {
  extern "rust-call" fn call (&self, arguments: (& 'a mut super::$PA <'b, B>, RowId)) {
    self.0.call (arguments.0, arguments.1)
  }
}

impl<'a, 'b, B: Basics, E: EventFn <B>> FnMut <(& 'a mut super::$M <'b, B>,)> for DynamicEventFn <B, E> {
  extern "rust-call" fn call_mut (&mut self, arguments: (& 'a mut super::$M <'b, B>,)) {
    self.call (arguments)
  }
}
impl<'a, 'b, B: Basics, E: EventFn <B>> FnOnce <(& 'a mut super::$M <'b, B>,)> for DynamicEventFn <B, E> {
  type Output = ();
  extern "rust-call" fn call_once (self, arguments: (& 'a mut super::$M <'b, B>,)) {
    self.call (arguments)
  }
}


impl<'a, 'b, B: Basics, P: PredictorFn <B>> FnMut <(& 'a mut super::$PA <'b, B>, RowId)> for DynamicPredictorFn <B, P> {
  extern "rust-call" fn call_mut (&mut self, arguments: (& 'a mut super::$PA <'b, B>, RowId)) {
    self.call (arguments)
  }
}
impl<'a, 'b, B: Basics, P: PredictorFn <B>> FnOnce <(& 'a mut super::$PA <'b, B>, RowId)> for DynamicPredictorFn <B, P> {
  type Output = ();
  extern "rust-call" fn call_once (self, arguments: (& 'a mut super::$PA <'b, B>, RowId)) {
    self.call (arguments)
  }
}

// #[derive (Clone)]
pub struct DynamicPredictor <B: Basics> {
  pub predictor_id: PredictorId,
  pub column_id: ColumnId,
  pub function: StewardRc <for <'a, 'b> Fn(& 'a mut super::$PA <'b, B>, RowId)>,
  _marker: PhantomData <B>,
}
// explicitly implement Clone to work around [a compiler weakness](https://github.com/rust-lang/rust/issues/26925).
impl<B: Basics> Clone for DynamicPredictor<B> {
  fn clone(&self) -> Self {
    DynamicPredictor {
      predictor_id: self.predictor_id,
      column_id: self.column_id,
      function: self.function.clone(),
      _marker: PhantomData,
    }
  }
}

pub struct StandardSettings <B: Basics> {
  pub predictors_by_column: HashMap<ColumnId, Vec<DynamicPredictor <B>>>,
  pub predictors_by_id: HashMap<PredictorId, DynamicPredictor <B>>,
}
impl<B: Basics> TimeStewardSettings <B> for StandardSettings <B> {
  fn new()->Self {
    StandardSettings {
      predictors_by_id: HashMap::new(),
      predictors_by_column: HashMap::new(),
    }
  }
  fn insert_predictor <P: PredictorFn <B>> (&mut self, predictor_id: PredictorId, column_id: ColumnId, function: P) {
    let predictor = DynamicPredictor {
      predictor_id: predictor_id,
      column_id: column_id,
      function: StewardRc::new (DynamicPredictorFn::new (function)),
      _marker: PhantomData,
    };
    self.predictors_by_id.insert(predictor.predictor_id, predictor.clone());
    self.predictors_by_column.entry(predictor.column_id).or_insert(Vec::new()).push(predictor);
  }
}

}

use self::__time_steward_make_dynamic_callbacks_impl::DynamicEventFn as $DynamicEventFn;
use self::__time_steward_make_dynamic_callbacks_impl::DynamicPredictor as $DynamicPredictor;
use self::__time_steward_make_dynamic_callbacks_impl::DynamicPredictorFn as $DynamicPredictorFn;
pub use self::__time_steward_make_dynamic_callbacks_impl::StandardSettings as $StandardSettings;

}}

struct GenericPredictorAccessor<B: Basics, E> {
  soonest_prediction: Option<(B::Time, E)>,
  dependencies: RefCell<(Vec<FieldId>, SiphashIdGenerator)>,
}
impl<B: Basics, E> GenericPredictorAccessor<B, E> {
  fn new() -> Self {
    GenericPredictorAccessor {
      soonest_prediction: None,
      dependencies: RefCell::new((Vec::new(), SiphashIdGenerator::new())),
    }
  }
}

macro_rules! predictor_accessor_common_accessor_methods {
  ($B: ty, $get: ident) => {
    fn generic_data_and_extended_last_change(&self,
                                             id: FieldId)
                                             -> Option<(&FieldRc, &ExtendedTime<$B>)> {
      let dependencies: &mut (Vec<FieldId>, SiphashIdGenerator) = &mut*self.generic.dependencies.borrow_mut();
      dependencies.0.push(id);
      self.$get(id).map(|p| {
        p.1.id.hash(&mut dependencies.1);
        p
      })
    }
  }
}
macro_rules! predictor_accessor_common_methods {
  ($B: ty, $DynamicEventFn: ident) => {
    fn predict_at_time <E: $crate::EventFn <$B>> (&mut self, time: <$B as $crate::Basics>::Time, event: E) {
      if time < *self.unsafe_now() {
        return;
      }
      if let Some((ref old_time, _)) = self.generic.soonest_prediction {
        if old_time <= &time {
          return;
        }
      }
      self.generic.soonest_prediction = Some((time, StewardRc::new ($DynamicEventFn ::new (event))));
    }
  }
}


struct GenericMutator<B: Basics> {
  now: ExtendedTime<B>,
  generator: ChaChaRng,
}
impl<B: Basics> GenericMutator<B> {
  fn new(now: ExtendedTime<B>) -> Self {
    let generator = generator_for_event(now.id);
    GenericMutator {
      now: now,
      generator: generator,
    }
  }
}
macro_rules! mutator_common_accessor_methods {
  ($B: ty) => {
    fn unsafe_now(& self)->& <$B as $crate::Basics>::Time {& self.generic.now.base}
  }
}
macro_rules! mutator_common_methods {
  ($B: ty) => {
    fn extended_now(& self)->& ExtendedTime <$B> {& self.generic.now}
    fn gen_id(&mut self) -> RowId {RowId {data: [self.gen::<u64>(), self.gen::<u64>()]}}
    fn underlying_rng_unsafe (&mut self) ->&mut EventRng{&mut self.generic.generator}
  }
}
macro_rules! mutator_rng_methods {
  () => {
    fn next_u32(&mut self) -> u32 {self.generic.generator.next_u32()}
    
    fn next_f32(&mut self) -> f32 {panic!("Using floating point numbers in TimeSteward events is forbidden by default because it is nondeterministic across platforms. If you know you don't need to be consistent between different computers, or you otherwise know EXACTLY what you're doing, you may explicitly call underlying_rng_unsafe() to get a generator that can produce floats.")}
    fn next_f64(&mut self) -> f64 {panic!("Using floating point numbers in TimeSteward events is forbidden by default because it is nondeterministic across platforms. If you know you don't need to be consistent between different computers, or you otherwise know EXACTLY what you're doing, you may explicitly call underlying_rng_unsafe() to get a generator that can produce floats.")}
  }
}





fn extended_time_of_fiat_event<BaseTime: Ord>(time: BaseTime,
                                              id: TimeId)
                                              -> GenericExtendedTime<BaseTime> {
  GenericExtendedTime {
    base: time,
    iteration: 0,
    id: id,
  }
}

fn time_id_for_predicted_event(predictor_id: PredictorId,
                               row_id: RowId,
                               iteration: IterationType,
                               dependencies_hash: DeterministicRandomId)
                               -> TimeId {
  TimeId::new(&(predictor_id, row_id, iteration, dependencies_hash))
}
fn next_extended_time_of_predicted_event<BaseTime: Ord>
  (predictor_id: PredictorId,
   row_id: RowId,
   dependencies_hash: DeterministicRandomId,
   event_base_time: BaseTime,
   from: &GenericExtendedTime<BaseTime>)
   -> Option<GenericExtendedTime<BaseTime>> {
  let (iteration, id) = match event_base_time.cmp(&from.base) {
    Ordering::Less => return None, // short-circuit
    Ordering::Greater => {
      (0,
       time_id_for_predicted_event(predictor_id, row_id, 0, dependencies_hash))
    }
    Ordering::Equal => {
      let id = time_id_for_predicted_event(predictor_id, row_id, from.iteration, dependencies_hash);
      if id > from.id {
        (from.iteration, id)
      } else {
        if from.iteration == IterationType::max_value() {
          panic!("Too many iterations at the same base time; probably an infinite loop")
        }
        (from.iteration + 1,
         time_id_for_predicted_event(predictor_id, row_id, from.iteration + 1, dependencies_hash))
      }
    }
  };
  Some(GenericExtendedTime {
    base: event_base_time,
    iteration: iteration,
    id: id,
  })
}

pub mod data_structures;

pub mod inefficient_flat_time_steward;
pub mod memoized_flat_time_steward;
// pub mod amortized_time_steward;

pub mod crossverified_time_stewards;

pub mod rounding_error_tolerant_math;
pub mod time_functions;
#[macro_use]
pub mod collision_detection;

pub mod examples {
  pub mod handshakes;
  pub mod bouncy_circles;
}<|MERGE_RESOLUTION|>--- conflicted
+++ resolved
@@ -182,19 +182,11 @@
 // I'm not sure if 'static is strictly necessary, but it makes things easier, and
 // wanting a non-'static callback (which still must live at least as long as the TimeSteward)
 // seems like a very strange situation.
-<<<<<<< HEAD
 pub trait EventFn <B: Basics>: Send + Sync + Clone + Serialize + Deserialize + 'static {
-  fn call <M: Mutator <B>> (&self, mutator: &mut M);
+  fn call<M: Mutator<B>>(&self, mutator: &mut M);
 }
 pub trait PredictorFn <B: Basics>: Send + Sync + Clone + Serialize + Deserialize + 'static {
-  fn call <PA: PredictorAccessor <B>> (&self, accessor: &mut PA, id: RowId);
-=======
-pub trait EventFn <B: Basics>: Send + Sync + Serialize + Deserialize + 'static {
-  fn call<M: Mutator<B>>(&self, mutator: &mut M);
-}
-pub trait PredictorFn <B: Basics>: Send + Sync + Serialize + Deserialize + 'static {
-  fn call<M: PredictorAccessor<B>>(&self, mutator: &mut M, id: RowId);
->>>>>>> c5f596e9
+  fn call<PA: PredictorAccessor<B>>(&self, accessor: &mut PA, id: RowId);
 }
 
 macro_rules! time_steward_predictor {
