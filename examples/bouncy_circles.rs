#[macro_use]
extern crate time_steward;

#[macro_use]
extern crate glium;

extern crate nalgebra;
extern crate docopt;

extern crate serde;
#[macro_use]
extern crate serde_derive;

use docopt::Docopt;

const USAGE: &'static str = "
Bouncy Circles, a simple TimeSteward test case.

Usage:
  bouncy_circles
  bouncy_circles (-l | --listen) <host> <port>
  bouncy_circles (-c | --connect) <host> <port>
  
Options:
  -l, --listen   Start a synchronized simulation by listening for TCP connections.
  -c, --connect  Start a synchronized simulation by making a TCP connection.
";

#[derive(Debug, Deserialize)]
struct Args {
  flag_listen: bool,
  flag_connect: bool,
    
  arg_host: Option <String>,
  arg_port: Option <u16>,
}


//use time_steward::stewards::crossverified as s;
use time_steward::{TimeSteward, TimeStewardFromConstants, IncrementalTimeSteward, DeterministicRandomId, Accessor,
     MomentaryAccessor};
use std::time::{Instant, Duration};
use glium::{glutin, Surface};
use time_steward::stewards::{amortized, simply_synchronized};

#[path = "../dev-shared/bouncy_circles.rs"] mod bouncy_circles;
use bouncy_circles::*;
#[path = "../dev-shared/emscripten_compatibility.rs"] mod emscripten_compatibility;


#[derive(Copy, Clone)]

struct Vertex {
  direction: [f32; 2],
  center: [f32; 2],
  radius: f32,
}
implement_vertex!(Vertex, direction, center, radius);

use std::net::{TcpListener, TcpStream};
use std::io::{BufReader, BufWriter};

fn main() {
  // For some reason, docopt checking the arguments caused build_glium() to fail in emscripten.
  if !cfg!(target_os = "emscripten") {
    let arguments: Args = Docopt::new(USAGE)
                            .and_then(|d| d.deserialize())
                            .unwrap_or_else(|e| e.exit());
    
    if arguments.flag_listen {
      let listener = TcpListener::bind ((arguments.arg_host.as_ref().map_or("localhost", | string | string as & str), arguments.arg_port.unwrap())).unwrap();
      let stream = listener.accept().unwrap().0;
      let mut steward: simply_synchronized::Steward<Basics, amortized::Steward<Basics>> = simply_synchronized::Steward::new(DeterministicRandomId::new (& 0u32), 0, SECOND>>3,(), BufReader::new (stream.try_clone().unwrap()), BufWriter::new (stream));
      steward.insert_fiat_event(0, DeterministicRandomId::new(&0), Initialize::new()).unwrap();
      run (steward, |a,b| (a.settle_before (b)));
      return;
    }
    else if arguments.flag_connect {
      let stream = TcpStream::connect ((arguments.arg_host.as_ref().map_or("localhost", | string | string as & str), arguments.arg_port.unwrap())).unwrap();
      let steward: simply_synchronized::Steward<Basics, amortized::Steward<Basics>> = simply_synchronized::Steward::new(DeterministicRandomId::new (& 1u32), 0, SECOND>>3,(), BufReader::new (stream.try_clone().unwrap()), BufWriter::new (stream));
      run (steward, |a,b| (a.settle_before (b)));
      return;
    }
  }
  {
    //let mut steward: s::Steward<Basics,
                                //inefficient_flat::Steward<Basics>,
                                //memoized_flat::Steward<Basics>> = s::Steward::from_constants(());
    let mut steward: amortized::Steward<Basics> = amortized::Steward::from_constants(());
    steward.insert_fiat_event(0, DeterministicRandomId::new(&0), Initialize::new()).unwrap();
    run (steward, |_,_|());
  }
}


fn run <Steward: IncrementalTimeSteward <Basics = Basics>,F: Fn (&mut Steward, Time)>(mut stew: Steward, settle:F) {


  let vertex_shader_source = r#"
#version 100
attribute lowp vec2 direction;
attribute lowp vec2 center;
attribute lowp float radius;
varying lowp vec2 direction_transfer;

void main() {
direction_transfer = direction*1.5;
gl_Position = vec4 ( center + direction*1.5*radius, 0.0, 1.0);
}

"#;

  let fragment_shader_source = r#"
#version 100
varying lowp vec2 direction_transfer;

void main() {
if (dot (direction_transfer,direction_transfer) <1.0) {
gl_FragColor = vec4 (1.0, 0.0, 0.0, 1.0);
} else {
gl_FragColor = vec4 (0.0, 0.0, 0.0, 0.0);

}
}

"#;

  //let mut snapshots = Vec::new();
  
  let mut event_index = 0u64;
  let mut mouse_coordinates = [0,0];

  if true {
    let mut events_loop = glutin::EventsLoop::new();
    let window = glutin::WindowBuilder::new().with_dimensions(600, 600);
    let context = glutin::ContextBuilder::new();
    let display = glium::Display::new (window, context, &events_loop).expect("failed to create window");
    let program =
      glium::Program::from_source(&display, vertex_shader_source, fragment_shader_source, None)
        .expect("glium program generation failed");
    let parameters = glium::DrawParameters {
      blend: glium::draw_parameters::Blend::alpha_blending(),
      ..Default::default()
    };
    let indices = glium::index::NoIndices(glium::index::PrimitiveType::TrianglesList);

    // take care of the expensive initial predictions before starting the timer
    stew.snapshot_before(&1);
    let start = Instant::now();
<<<<<<< HEAD

    let frame = || {
=======
    
    let mut frame = || {
>>>>>>> c5b26d10
      let frame_begin = Instant::now();
      let time =((start.elapsed().as_secs() as i64 * 1000000000i64) +
                            start.elapsed().subsec_nanos() as i64) *
                           SECOND / 1000000000i64;
      events_loop.poll_events(|ev| {
        match ev {
<<<<<<< HEAD
          glium::glutin::Event::Closed => return true,
          glium::glutin::Event::MouseMoved (x,y) => {
            mouse_coordinates [0] = ((x as SpaceCoordinate) - 150) * ARENA_SIZE / 300;
            mouse_coordinates [1] = (450-(y as SpaceCoordinate)) * ARENA_SIZE / 300;
            //println!("mouse {} {} {:?}", x,y,mouse_coordinates);
          },
          glium::glutin::Event::MouseInput (_,_) => {
            event_index += 1;
            stew.insert_fiat_event (time, DeterministicRandomId::new (& event_index), Disturb::new ([mouse_coordinates [0], mouse_coordinates [1]])).unwrap();
=======
          glutin::Event::WindowEvent {event, ..} => match event {
            glutin::WindowEvent::Closed => {closed = true},
            glutin::WindowEvent::MouseMoved {position: (x,y), ..} => {
              mouse_coordinates [0] = ((x as SpaceCoordinate) - 150) * ARENA_SIZE / 300;
              mouse_coordinates [1] = (450-(y as SpaceCoordinate)) * ARENA_SIZE / 300;
              //println!("mouse {} {} {:?}", x,y,mouse_coordinates);
            },
            glutin::WindowEvent::MouseInput {..} => {
              event_index += 1;
              stew.insert_fiat_event (time, DeterministicRandomId::new (& event_index), Disturb::new ([mouse_coordinates [0], mouse_coordinates [1]])).unwrap();
            },
            _ => (),
>>>>>>> c5b26d10
          },
          _ => (),
        }
      });

      let mut target = display.draw();
      target.clear_color(0.0, 0.0, 0.0, 1.0);
      let mut vertices = Vec::<Vertex>::new();

      let snapshot = stew.snapshot_before(& time)
        .expect("steward failed to provide snapshot");
      settle (&mut stew, time);
      for index in 0..HOW_MANY_CIRCLES {
        if let Some ((circle, time)) = snapshot.data_and_last_change::<Circle>(get_circle_id(index)){
        let position = circle.position.updated_by(snapshot.now() - time).unwrap().evaluate();
        let center = [position[0] as f32 / ARENA_SIZE as f32 - 0.5,
                      position[1] as f32 / ARENA_SIZE as f32 - 0.5];
        let radius = circle.radius as f32 / ARENA_SIZE as f32;
        // println!("drawing circ at {}, {}", center[0],center[1]);
        vertices.extend(&[Vertex {
                            center: center,
                            radius: radius,
                            direction: [1.0, 0.0],
                          },
                          Vertex {
                            center: center,
                            radius: radius,
                            direction: [-1.0, 0.0],
                          },
                          Vertex {
                            center: center,
                            radius: radius,
                            direction: [0.0, 1.0],
                          },
                          Vertex {
                            center: center,
                            radius: radius,
                            direction: [1.0, 0.0],
                          },
                          Vertex {
                            center: center,
                            radius: radius,
                            direction: [-1.0, 0.0],
                          },
                          Vertex {
                            center: center,
                            radius: radius,
                            direction: [0.0, -1.0],
                          }]);
}
      }
      target.draw(&glium::VertexBuffer::new(&display, &vertices)
                .expect("failed to generate glium Vertex buffer"),
              &indices,
              &program,
              &glium::uniforms::EmptyUniforms,
              &parameters)
        .expect("failed target.draw");

      target.finish().expect("failed to finish drawing");
      
      while frame_begin.elapsed() < Duration::from_millis (10) && stew.updated_until_before().map_or (false, | limitation | limitation < time + SECOND) {
        for _ in 0..8 {stew.step();}
      }
      false
    };
    
<<<<<<< HEAD
    emscripten_compatibility::main_loop (frame);
=======
    if cfg!(target_os = "emscripten") {
      set_main_loop_callback(frame);
    }
    else {
      let mut closed = false;
      while !closed {
        frame();
        sleep(Duration::from_millis(10));
      }
    }
>>>>>>> c5b26d10
  }

  /*
  for increment in 1..21 {
    snapshots.push(stew.snapshot_before(&(increment * SECOND * 2)));
  }
  for snapshot in snapshots.iter_mut()
    .map(|option| option.as_mut().expect("all these snapshots should have been valid")) {
    println!("snapshot for {}", snapshot.now());
    // for index in 0..HOW_MANY_CIRCLES {
    // println!("{}", snapshot.get::<Circle> (get_circle_id (index)).expect("missing circle").position);
    // }
  }*/
  // panic!("anyway")
}<|MERGE_RESOLUTION|>--- conflicted
+++ resolved
@@ -40,12 +40,13 @@
 use time_steward::{TimeSteward, TimeStewardFromConstants, IncrementalTimeSteward, DeterministicRandomId, Accessor,
      MomentaryAccessor};
 use std::time::{Instant, Duration};
-use glium::{glutin, Surface};
+use glium::{DisplayBuild, Surface};
 use time_steward::stewards::{amortized, simply_synchronized};
 
 #[path = "../dev-shared/bouncy_circles.rs"] mod bouncy_circles;
 use bouncy_circles::*;
 #[path = "../dev-shared/emscripten_compatibility.rs"] mod emscripten_compatibility;
+pub use emscripten_compatibility::canvas_click;
 
 
 #[derive(Copy, Clone)]
@@ -131,10 +132,10 @@
   let mut mouse_coordinates = [0,0];
 
   if true {
-    let mut events_loop = glutin::EventsLoop::new();
-    let window = glutin::WindowBuilder::new().with_dimensions(600, 600);
-    let context = glutin::ContextBuilder::new();
-    let display = glium::Display::new (window, context, &events_loop).expect("failed to create window");
+    let display = glium::glutin::WindowBuilder::new()
+      .with_dimensions(600, 600)
+      .build_glium()
+      .expect("failed to create window");
     let program =
       glium::Program::from_source(&display, vertex_shader_source, fragment_shader_source, None)
         .expect("glium program generation failed");
@@ -147,20 +148,14 @@
     // take care of the expensive initial predictions before starting the timer
     stew.snapshot_before(&1);
     let start = Instant::now();
-<<<<<<< HEAD
 
     let frame = || {
-=======
-    
-    let mut frame = || {
->>>>>>> c5b26d10
       let frame_begin = Instant::now();
       let time =((start.elapsed().as_secs() as i64 * 1000000000i64) +
                             start.elapsed().subsec_nanos() as i64) *
                            SECOND / 1000000000i64;
-      events_loop.poll_events(|ev| {
+      for ev in display.poll_events() {
         match ev {
-<<<<<<< HEAD
           glium::glutin::Event::Closed => return true,
           glium::glutin::Event::MouseMoved (x,y) => {
             mouse_coordinates [0] = ((x as SpaceCoordinate) - 150) * ARENA_SIZE / 300;
@@ -170,24 +165,17 @@
           glium::glutin::Event::MouseInput (_,_) => {
             event_index += 1;
             stew.insert_fiat_event (time, DeterministicRandomId::new (& event_index), Disturb::new ([mouse_coordinates [0], mouse_coordinates [1]])).unwrap();
-=======
-          glutin::Event::WindowEvent {event, ..} => match event {
-            glutin::WindowEvent::Closed => {closed = true},
-            glutin::WindowEvent::MouseMoved {position: (x,y), ..} => {
-              mouse_coordinates [0] = ((x as SpaceCoordinate) - 150) * ARENA_SIZE / 300;
-              mouse_coordinates [1] = (450-(y as SpaceCoordinate)) * ARENA_SIZE / 300;
-              //println!("mouse {} {} {:?}", x,y,mouse_coordinates);
-            },
-            glutin::WindowEvent::MouseInput {..} => {
-              event_index += 1;
-              stew.insert_fiat_event (time, DeterministicRandomId::new (& event_index), Disturb::new ([mouse_coordinates [0], mouse_coordinates [1]])).unwrap();
-            },
-            _ => (),
->>>>>>> c5b26d10
           },
           _ => (),
         }
-      });
+      }
+      while let Some ((x,y)) = emscripten_compatibility::pop_click() {
+        // TODO duplicate code
+        mouse_coordinates [0] = (((x*600.0) as SpaceCoordinate) - 150) * ARENA_SIZE / 300;
+        mouse_coordinates [1] = (450-((y*600.0) as SpaceCoordinate)) * ARENA_SIZE / 300;
+        event_index += 1;
+        stew.insert_fiat_event (time, DeterministicRandomId::new (& event_index), Disturb::new ([mouse_coordinates [0], mouse_coordinates [1]])).unwrap();
+      }
 
       let mut target = display.draw();
       target.clear_color(0.0, 0.0, 0.0, 1.0);
@@ -251,20 +239,7 @@
       false
     };
     
-<<<<<<< HEAD
     emscripten_compatibility::main_loop (frame);
-=======
-    if cfg!(target_os = "emscripten") {
-      set_main_loop_callback(frame);
-    }
-    else {
-      let mut closed = false;
-      while !closed {
-        frame();
-        sleep(Duration::from_millis(10));
-      }
-    }
->>>>>>> c5b26d10
   }
 
   /*
